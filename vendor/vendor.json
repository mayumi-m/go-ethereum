--- conflicted
+++ resolved
@@ -93,7 +93,18 @@
 			"revisionTime": "2016-05-12T03:30:02Z"
 		},
 		{
-<<<<<<< HEAD
+			"checksumSHA1": "Fc8BCxCoQ7ZmghDT6X1cASR10Ec=",
+			"path": "github.com/elastic/gosigar",
+			"revision": "a3814ce5008e612a0c6d027608b54e1d0d9a5613",
+			"revisionTime": "2018-01-22T22:25:45Z"
+		},
+		{
+			"checksumSHA1": "qDsgp2kAeI9nhj565HUScaUyjU4=",
+			"path": "github.com/elastic/gosigar/sys/windows",
+			"revision": "a3814ce5008e612a0c6d027608b54e1d0d9a5613",
+			"revisionTime": "2018-01-22T22:25:45Z"
+		},
+		{
 			"checksumSHA1": "euH8WdPZ2UYezUo63Crjr4jV8cg=",
 			"path": "github.com/ethersphere/go-metrics",
 			"revision": "d68fcccfa6ce12c95ade707b49df66eb547b00c4",
@@ -110,18 +121,6 @@
 			"path": "github.com/ethersphere/go-metrics/exp",
 			"revision": "d68fcccfa6ce12c95ade707b49df66eb547b00c4",
 			"revisionTime": "2018-01-23T14:04:19Z"
-=======
-			"checksumSHA1": "Fc8BCxCoQ7ZmghDT6X1cASR10Ec=",
-			"path": "github.com/elastic/gosigar",
-			"revision": "a3814ce5008e612a0c6d027608b54e1d0d9a5613",
-			"revisionTime": "2018-01-22T22:25:45Z"
-		},
-		{
-			"checksumSHA1": "qDsgp2kAeI9nhj565HUScaUyjU4=",
-			"path": "github.com/elastic/gosigar/sys/windows",
-			"revision": "a3814ce5008e612a0c6d027608b54e1d0d9a5613",
-			"revisionTime": "2018-01-22T22:25:45Z"
->>>>>>> 952482d5
 		},
 		{
 			"checksumSHA1": "7oFpbmDfGobwKsFLIf6wMUvVoKw=",
