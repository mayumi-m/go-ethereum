--- conflicted
+++ resolved
@@ -101,10 +101,6 @@
 					if len(conf.Id) == 0 {
 						conf.Id = fmt.Sprintf("%d", parent.id)
 					}
-<<<<<<< HEAD
-					glog.V(logger.Debug).Infof("new network controller on %v", conf.Id)
-=======
->>>>>>> 98f5fad5
 					if parent != nil {
 						parent.SetResource(conf.Id, m)
 					}
